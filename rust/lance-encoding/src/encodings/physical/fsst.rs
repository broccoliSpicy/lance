--- conflicted
+++ resolved
@@ -12,20 +12,12 @@
 
 use crate::{
     buffer::LanceBuffer,
-<<<<<<< HEAD
     data::{BlockInfo, DataBlock, NullableDataBlock, VariableWidthBlock},
-    decoder::{PageScheduler, PrimitivePageDecoder},
+    decoder::{MiniBlockDecompressor, PageScheduler, PrimitivePageDecoder},
     encoder::{ArrayEncoder, EncodedArray},
+    encoder::{MiniBlockCompressed, MiniBlockCompressor},
+    format::pb::{self},
     format::ProtobufUtils,
-=======
-    data::{BlockInfo, DataBlock, NullableDataBlock, UsedEncoding, VariableWidthBlock},
-    decoder::{MiniBlockDecompressor, PageScheduler, PrimitivePageDecoder},
-    encoder::{ArrayEncoder, EncodedArray, MiniBlockCompressed, MiniBlockCompressor},
-    format::{
-        pb::{self},
-        ProtobufUtils,
-    },
->>>>>>> f60283ee
     EncodingsIo,
 };
 
@@ -245,7 +237,6 @@
                     offsets: LanceBuffer::reinterpret_vec(dest_offsets),
                     num_values: variable_width.num_values,
                     block_info: BlockInfo::new(),
-                    used_encodings: UsedEncoding::new(),
                 });
 
                 // compress the fsst compressed data using `BinaryMiniBlockEncoder`
@@ -320,7 +311,6 @@
             bits_per_offset: 32,
             num_values,
             block_info: BlockInfo::new(),
-            used_encodings: UsedEncoding::new(),
         }))
     }
 }
