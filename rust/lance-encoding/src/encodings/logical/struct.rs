--- conflicted
+++ resolved
@@ -607,7 +607,6 @@
         should_validate: bool,
     ) -> Box<dyn StructuralFieldDecoder> {
         match field.data_type() {
-<<<<<<< HEAD
             DataType::Struct(fields) => {
                 let field_metadata = field.metadata();
                 if field_metadata
@@ -620,9 +619,6 @@
                     Box::new(Self::new(fields.clone(), should_validate))
                 }
             }
-=======
-            DataType::Struct(fields) => Box::new(Self::new(fields.clone(), should_validate, false)),
->>>>>>> f21397d4
             DataType::List(_) | DataType::LargeList(_) => todo!(),
             DataType::RunEndEncoded(_, _) => todo!(),
             DataType::ListView(_) | DataType::LargeListView(_) => todo!(),
