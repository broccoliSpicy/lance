--- conflicted
+++ resolved
@@ -160,23 +160,6 @@
 }
 
 impl VariableWidthBlock {
-<<<<<<< HEAD
-=======
-    fn compute_statistics(&mut self) {
-        let data_size = self.data_size();
-        let data_size_array = Arc::new(UInt64Array::from(vec![data_size]));
-
-        let cardinality_array = self.cardinality();
-
-        let max_length_array = self.max_length();
-
-        let mut info = self.block_info.0.write().unwrap();
-        info.insert(Stat::DataSize, data_size_array);
-        info.insert(Stat::Cardinality, cardinality_array);
-        info.insert(Stat::MaxLength, max_length_array);
-    }
-
->>>>>>> b7663fb9
     // Caveat: the computation here assumes VariableWidthBlock.offsets maps directly to VariableWidthBlock.data
     // without any adjustment(for example, no null_adjustment for offsets)
     fn cardinality(&mut self) -> Arc<dyn Array> {
@@ -1213,11 +1196,8 @@
     #[test]
     fn test_max_length_variable_width_datablock() {
         let string_array = StringArray::from(vec![Some("hello"), Some("world")]);
-<<<<<<< HEAD
         let block = DataBlock::from_array(string_array.clone());
-=======
-        let mut block = DataBlock::from_array(string_array.clone());
->>>>>>> b7663fb9
+      
         let expected_max_length =
             Arc::new(UInt64Array::from(vec![string_array.value_length(0) as u64])) as ArrayRef;
         let actual_max_length = block.get_stat(Stat::MaxLength);
@@ -1229,11 +1209,8 @@
             Some("to be passed as arguments to procedures"), // string that has max length
             Some("to be returned as values of procedures"),
         ]);
-<<<<<<< HEAD
         let block = DataBlock::from_array(string_array.clone());
-=======
-        let mut block = DataBlock::from_array(string_array.clone());
->>>>>>> b7663fb9
+
         let expected_max_length =
             Arc::new(UInt64Array::from(vec![string_array.value_length(1) as u64])) as ArrayRef;
         let actual_max_length = block.get_stat(Stat::MaxLength);
@@ -1245,11 +1222,8 @@
             Some("Saunders Mac Lane"), // string that has max length
             Some("Samuel Eilenberg"),
         ]);
-<<<<<<< HEAD
         let block = DataBlock::from_array(string_array.clone());
-=======
-        let mut block = DataBlock::from_array(string_array.clone());
->>>>>>> b7663fb9
+
         let expected_max_length =
             Arc::new(UInt64Array::from(vec![string_array.value_length(1) as u64])) as ArrayRef;
         let actual_max_length = block.get_stat(Stat::MaxLength);
@@ -1257,11 +1231,8 @@
         assert_eq!(actual_max_length, Some(expected_max_length),);
 
         let string_array = LargeStringArray::from(vec![Some("hello"), Some("world")]);
-<<<<<<< HEAD
         let block = DataBlock::from_array(string_array.clone());
-=======
-        let mut block = DataBlock::from_array(string_array.clone());
->>>>>>> b7663fb9
+
         let expected_max_length =
             Arc::new(UInt64Array::from(vec![string_array.value(0).len() as u64])) as ArrayRef;
         let actual_max_length = block.get_stat(Stat::MaxLength);
@@ -1273,11 +1244,8 @@
             Some("to be passed as arguments to procedures"), // string that has max length
             Some("to be returned as values of procedures"),
         ]);
-<<<<<<< HEAD
         let block = DataBlock::from_array(string_array.clone());
-=======
-        let mut block = DataBlock::from_array(string_array.clone());
->>>>>>> b7663fb9
+
         let expected_max_length =
             Arc::new(UInt64Array::from(vec![string_array.value_length(1) as u64])) as ArrayRef;
         let actual_max_length = block.get_stat(Stat::MaxLength);
