// SPDX-License-Identifier: Apache-2.0
// SPDX-FileCopyrightText: Copyright The Lance Authors
use std::{collections::HashMap, env, sync::Arc};

use arrow::array::AsArray;
use arrow::datatypes::UInt64Type;
<<<<<<< HEAD
use arrow_array::PrimitiveArray;
=======
>>>>>>> 6d24d847
use arrow_array::{Array, ArrayRef, RecordBatch, UInt8Array};
use arrow_schema::DataType;
use bytes::{Bytes, BytesMut};
use futures::future::BoxFuture;
use lance_arrow::DataTypeExt;
use lance_core::datatypes::{
    Field, Schema, BLOB_DESC_FIELD, BLOB_META_KEY, COMPRESSION_LEVEL_META_KEY,
    COMPRESSION_META_KEY, PACKED_STRUCT_LEGACY_META_KEY, PACKED_STRUCT_META_KEY,
};
use lance_core::utils::bit::{is_pwr_two, pad_bytes_to};
use lance_core::{Error, Result};
use snafu::{location, Location};

use crate::buffer::LanceBuffer;
use crate::data::{DataBlock, FixedWidthDataBlock, VariableWidthBlock};
use crate::decoder::PageEncoding;
use crate::encodings::logical::blob::BlobFieldEncoder;
use crate::encodings::logical::primitive::PrimitiveStructuralEncoder;
use crate::encodings::logical::r#struct::StructFieldEncoder;
use crate::encodings::logical::r#struct::StructStructuralEncoder;
use crate::encodings::physical::binary::BinaryMiniBlockEncoder;
use crate::encodings::physical::bitpack_fastlanes::BitpackedForNonNegArrayEncoder;
use crate::encodings::physical::bitpack_fastlanes::{
    compute_compressed_bit_width_for_non_neg, BitpackMiniBlockEncoder,
};
use crate::encodings::physical::block_compress::{CompressionConfig, CompressionScheme};
use crate::encodings::physical::dictionary::AlreadyDictionaryEncoder;
use crate::encodings::physical::fsst::FsstArrayEncoder;
use crate::encodings::physical::packed_struct::PackedStructEncoder;
use crate::format::ProtobufUtils;
use crate::repdef::RepDefBuilder;
use crate::statistics::{GetStat, Stat};
use crate::version::LanceFileVersion;
use crate::{
    decoder::{ColumnInfo, PageInfo},
    encodings::{
        logical::{list::ListFieldEncoder, primitive::PrimitiveFieldEncoder},
        physical::{
            basic::BasicEncoder, binary::BinaryEncoder, dictionary::DictionaryEncoder,
            fixed_size_binary::FixedSizeBinaryEncoder, fixed_size_list::FslEncoder,
            value::ValueEncoder,
        },
    },
    format::pb,
};

use hyperloglogplus::{HyperLogLog, HyperLogLogPlus};
use std::collections::hash_map::RandomState;

/// An encoded array
///
/// Maps to a single Arrow array
///
/// This contains the encoded data as well as a description of the encoding that was applied which
/// can be used to decode the data later.
#[derive(Debug)]
pub struct EncodedArray {
    /// The encoded buffers
    pub data: DataBlock,
    /// A description of the encoding used to encode the array
    pub encoding: pb::ArrayEncoding,
}

impl EncodedArray {
    pub fn new(data: DataBlock, encoding: pb::ArrayEncoding) -> Self {
        Self { data, encoding }
    }

    pub fn into_buffers(self) -> (Vec<LanceBuffer>, pb::ArrayEncoding) {
        let buffers = self.data.into_buffers();
        (buffers, self.encoding)
    }
}

/// An encoded page of data
///
/// Maps to a top-level array
///
/// For example, FixedSizeList<Int32> will have two EncodedArray instances and one EncodedPage
#[derive(Debug)]
pub struct EncodedPage {
    // The encoded page buffers
    pub data: Vec<LanceBuffer>,
    // A description of the encoding used to encode the page
    pub description: PageEncoding,
    /// The number of rows in the encoded page
    pub num_rows: u64,
    /// The top-level row number of the first row in the page
    ///
    /// Generally the number of "top-level" rows and the number of rows are the same.  However,
    /// when there is repetition (list/fixed-size-list) there will be more or less items than rows.
    ///
    /// A top-level row can never be split across a page boundary.
    pub row_number: u64,
    /// The index of the column
    pub column_idx: u32,
}

#[derive(Debug)]
pub struct EncodedBufferMeta {
    pub bits_per_value: u64,

    pub bitpacking: Option<BitpackingBufferMeta>,

    pub compression_scheme: Option<CompressionScheme>,
}

#[derive(Debug)]
pub struct BitpackingBufferMeta {
    pub bits_per_value: u64,

    pub signed: bool,
}

/// Encodes data from one format to another (hopefully more compact or useful) format
///
/// The array encoder must be Send + Sync.  Encoding is always done on its own
/// thread task in the background and there could potentially be multiple encode
/// tasks running for a column at once.
pub trait ArrayEncoder: std::fmt::Debug + Send + Sync {
    /// Encode data
    ///
    /// The result should contain a description of the encoding that was chosen.
    /// This can be used to decode the data later.
    fn encode(
        &self,
        data: DataBlock,
        data_type: &DataType,
        buffer_index: &mut u32,
    ) -> Result<EncodedArray>;
}

pub const MAX_MINIBLOCK_BYTES: u64 = 8 * 1024 - 6;
pub const MAX_MINIBLOCK_VALUES: u64 = 4096;

/// Page data that has been compressed into a series of chunks put into
/// a single buffer.
pub struct MiniBlockCompressed {
    /// The buffer of compressed data
    pub data: LanceBuffer,
    /// Describes the size of each chunk
    pub chunks: Vec<MiniBlockChunk>,
    /// The number of values in the entire page
    pub num_values: u64,
}

/// Describes the size of a mini-block chunk of data
///
/// Mini-block chunks are designed to be small (just a few disk sectors)
/// and contain a power-of-two number of values (except for the last chunk)
///
/// To enforce this we limit a chunk to 4Ki values and slightly less than
/// 8KiB of compressed data.  This means that even in the extreme case
/// where we have 4 bytes of rep/def then we will have at most 24KiB of
/// data (values, repetition, and definition) per mini-block.
#[derive(Debug)]
pub struct MiniBlockChunk {
    // The number of bytes that make up the chunk
    //
    // This value must be less than or equal to 8Ki - 6 (8188)
    pub num_bytes: u16,
    // The log (base 2) of the number of values in the chunk.  If this is the final chunk
    // then this should be 0 (the number of values will be calculated by subtracting the
    // size of all other chunks from the total size of the page)
    //
    // For example, 1 would mean there are 2 values in the chunk and 12 would mean there
    // are 4Ki values in the chunk.
    //
    // This must be <= 12 (i.e. <= 4096 values)
    pub log_num_values: u8,
}

impl MiniBlockChunk {
    /// Gets the number of values in this block
    ///
    /// This requires `vals_in_prev_blocks` and `total_num_values` because the
    /// last block in a page is a special case which stores 0 for log_num_values
    /// and, in that case, the number of values is determined by subtracting
    /// `vals_in_prev_blocks` from `total_num_values`
    pub fn num_values(&self, vals_in_prev_blocks: u64, total_num_values: u64) -> u64 {
        if self.log_num_values == 0 {
            total_num_values - vals_in_prev_blocks
        } else {
            1 << self.log_num_values
        }
    }
}

/// Trait for compression algorithms that are suitable for use in the miniblock structural encoding
///
/// These compression algorithms should be capable of encoding the data into small chunks
/// where each chunk (except the last) has 2^N values (N can vary between chunks)
pub trait MiniBlockCompressor: std::fmt::Debug + Send + Sync {
    /// Compress a `page` of data into multiple chunks
    ///
    /// See [`MiniBlockCompressed`] for details on how chunks should be sized.
    ///
    /// This method also returns a description of the encoding applied that will be
    /// used at decode time to read the data.
    fn compress(&self, page: DataBlock) -> Result<(MiniBlockCompressed, pb::ArrayEncoding)>;
}

/// Trait for compression algorithms that are suitable for use in the zipped structural encoding
///
/// Compared to [`VariablePerValueCompressor`], these compressors are capable of compressing the data
/// so that every value has the exact same number of bits per value.  For example, this is useful
/// for encoding vector embeddings where every value has a fixed size but the values themselves are
/// too large to use mini-block.
///
/// The advantage of a fixed-bytes-per-value is that we can do random access in 1 IOP instead of 2
/// and do not need a repetition index.
pub trait FixedPerValueCompressor: std::fmt::Debug + Send + Sync {
    /// Compress the data into a single buffer where each value is encoded with the same number of bits
    ///
    /// Also returns a description of the compression that can be used to decompress when reading the data back
    fn compress(&self, data: DataBlock) -> Result<(FixedWidthDataBlock, pb::ArrayEncoding)>;
}

/// Trait for compression algorithms that are suitable for use in the zipped structural encoding
///
/// This encoding is useful for non-short strings, binary, and variable length lists
/// (i.e. when the average value is >= 128 bytes)
///
/// These compressors can be extremely generic.  They only need to produce one buffer of bytes
/// and another buffer of offsets into the bytes, one offset for each value.  Both of these buffers
/// will be stored.
///
/// Note: It is perfectly legal for a value to have 0 bytes.  However, we still need to store the
/// offset itself.  This means that this compressor, when implemented by something like RLE will not
/// be as efficient (space-wise) as a block version (which could skip the offsets for runs).
///
/// Accessing this data will require 2 IOPS and accessing in a random-access fashion will require
/// a repetition index.
pub trait VariablePerValueCompressor: std::fmt::Debug + Send + Sync {
    /// Compress the data into a single buffer where each value is encoded with a different size
    ///
    /// Also returns a description of the compression that can be used to decompress when reading the data back
    fn compress(&self, data: DataBlock) -> Result<(VariableWidthBlock, pb::ArrayEncoding)>;
}

/// Trait for compression algorithms that compress an entire block of data into one opaque
/// and self-described chunk.
///
/// This is the most general type of compression.  There are no constraints on the method
/// of compression it is assumed that the entire block of data will be present at decompression.
///
/// This is the least appropriate strategy for random access because we must load the entire
/// block to access any single value.  This should only be used for cases where random access is never
/// required (e.g. when encoding metadata buffers like a dictionary or for encoding rep/def
/// mini-block chunks)
pub trait BlockCompressor: std::fmt::Debug + Send + Sync {
    /// Compress the data into a single buffer
    ///
    /// Also returns a description of the compression that can be used to decompress
    /// when reading the data back
    fn compress(&self, data: DataBlock) -> Result<LanceBuffer>;
}

pub fn values_column_encoding() -> pb::ColumnEncoding {
    pb::ColumnEncoding {
        column_encoding: Some(pb::column_encoding::ColumnEncoding::Values(())),
    }
}

pub struct EncodedColumn {
    pub column_buffers: Vec<LanceBuffer>,
    pub encoding: pb::ColumnEncoding,
    pub final_pages: Vec<EncodedPage>,
}

impl Default for EncodedColumn {
    fn default() -> Self {
        Self {
            column_buffers: Default::default(),
            encoding: pb::ColumnEncoding {
                column_encoding: Some(pb::column_encoding::ColumnEncoding::Values(())),
            },
            final_pages: Default::default(),
        }
    }
}

/// A tool to reserve space for buffers that are not in-line with the data
///
/// In most cases, buffers are stored in the page and referred to in the encoding
/// metadata by their index in the page.  This keeps all buffers within a page together.
/// As a result, most encoders should not need to use this structure.
///
/// In some cases (currently only the large binary encoding) there is a need to access
/// buffers that are not in the page (because storing the position / offset of every page
/// in the page metadata would be too expensive).
///
/// To do this you can add a buffer with `add_buffer` and then use the returned position
/// in some way (in the large binary encoding the returned position is stored in the page
/// data as a position / size array).
pub struct OutOfLineBuffers {
    position: u64,
    buffer_alignment: u64,
    buffers: Vec<LanceBuffer>,
}

impl OutOfLineBuffers {
    pub fn new(base_position: u64, buffer_alignment: u64) -> Self {
        Self {
            position: base_position,
            buffer_alignment,
            buffers: Vec::new(),
        }
    }

    pub fn add_buffer(&mut self, buffer: LanceBuffer) -> u64 {
        let position = self.position;
        self.position += buffer.len() as u64;
        self.position += pad_bytes_to(buffer.len(), self.buffer_alignment as usize) as u64;
        self.buffers.push(buffer);
        position
    }

    pub fn take_buffers(self) -> Vec<LanceBuffer> {
        self.buffers
    }

    pub fn reset_position(&mut self, position: u64) {
        self.position = position;
    }
}

/// A task to create a page of data
pub type EncodeTask = BoxFuture<'static, Result<EncodedPage>>;

/// Top level encoding trait to code any Arrow array type into one or more pages.
///
/// The field encoder implements buffering and encoding of a single input column
/// but it may map to multiple output columns.  For example, a list array or struct
/// array will be encoded into multiple columns.
///
/// Also, fields may be encoded at different speeds.  For example, given a struct
/// column with three fields (a boolean field, an int32 field, and a 4096-dimension
/// tensor field) the tensor field is likely to emit encoded pages much more frequently
/// than the boolean field.
pub trait FieldEncoder: Send {
    /// Buffer the data and, if there is enough data in the buffer to form a page, return
    /// an encoding task to encode the data.
    ///
    /// This may return more than one task because a single column may be mapped to multiple
    /// output columns.  For example, if encoding a struct column with three children then
    /// up to three tasks may be returned from each call to maybe_encode.
    ///
    /// It may also return multiple tasks for a single column if the input array is larger
    /// than a single disk page.
    ///
    /// It could also return an empty Vec if there is not enough data yet to encode any pages.
    fn maybe_encode(
        &mut self,
        array: ArrayRef,
        external_buffers: &mut OutOfLineBuffers,
        repdef: RepDefBuilder,
        row_number: u64,
    ) -> Result<Vec<EncodeTask>>;
    /// Flush any remaining data from the buffers into encoding tasks
    ///
    /// Each encode task produces a single page.  The order of these pages will be maintained
    /// in the file (we do not worry about order between columns but all pages in the same
    /// column should maintain order)
    ///
    /// This may be called intermittently throughout encoding but will always be called
    /// once at the end of encoding just before calling finish
    fn flush(&mut self, external_buffers: &mut OutOfLineBuffers) -> Result<Vec<EncodeTask>>;
    /// Finish encoding and return column metadata
    ///
    /// This is called only once, after all encode tasks have completed
    ///
    /// This returns a Vec because a single field may have created multiple columns
    fn finish(
        &mut self,
        external_buffers: &mut OutOfLineBuffers,
    ) -> BoxFuture<'_, Result<Vec<EncodedColumn>>>;

    /// The number of output columns this encoding will create
    fn num_columns(&self) -> u32;
}

/// A trait to pick which encoding strategy to use for a single page
/// of data
///
/// Presumably, implementations will make encoding decisions based on
/// array statistics.
pub trait ArrayEncodingStrategy: Send + Sync + std::fmt::Debug {
    fn create_array_encoder(
        &self,
        arrays: &[ArrayRef],
        field: &Field,
    ) -> Result<Box<dyn ArrayEncoder>>;
}

/// A trait to pick which compression to use for given data
///
/// There are several different kinds of compression.
///
/// - Block compression is the most generic, but most difficult to use efficiently
/// - Fixed-per-value compression results in a fixed number of bits for each value
///     It is used for wide fixed-width types like vector embeddings.
/// - Variable-per-value compression results in two buffers, one buffer of offsets
///     and one buffer of data bytes.  It is used for wide variable-width types
///     like strings, variable-length lists, binary, etc.
/// - Mini-block compression results in a small block of opaque data for chunks
///     of rows.  Each block is somewhere between 0 and 16KiB in size.  This is
///     used for narrow data types (both fixed and variable length) where we can
///     fit many values into an 16KiB block.
pub trait CompressionStrategy: Send + Sync + std::fmt::Debug {
    /// Create a block compressor for the given data
    fn create_block_compressor(
        &self,
        field: &Field,
        data: &DataBlock,
    ) -> Result<(Box<dyn BlockCompressor>, pb::ArrayEncoding)>;

    /// Create a fixed-per-value compressor for the given data
    fn create_fixed_per_value(
        &self,
        field: &Field,
        data: &DataBlock,
    ) -> Result<Box<dyn FixedPerValueCompressor>>;

    /// Create a variable-per-value compressor for the given data
    fn create_variable_per_value(
        &self,
        field: &Field,
        data: &DataBlock,
    ) -> Result<Box<dyn VariablePerValueCompressor>>;

    /// Create a mini-block compressor for the given data
    fn create_miniblock_compressor(
        &self,
        field: &Field,
        data: &DataBlock,
    ) -> Result<Box<dyn MiniBlockCompressor>>;
}

/// The core array encoding strategy is a set of basic encodings that
/// are generally applicable in most scenarios.
#[derive(Debug, Default)]
pub struct CoreArrayEncodingStrategy {
    pub version: LanceFileVersion,
}

const BINARY_DATATYPES: [DataType; 4] = [
    DataType::Binary,
    DataType::LargeBinary,
    DataType::Utf8,
    DataType::LargeUtf8,
];

impl CoreArrayEncodingStrategy {
    fn can_use_fsst(data_type: &DataType, data_size: u64, version: LanceFileVersion) -> bool {
        version >= LanceFileVersion::V2_1
            && matches!(data_type, DataType::Utf8 | DataType::Binary)
            && data_size > 4 * 1024 * 1024
    }

    fn get_field_compression(field_meta: &HashMap<String, String>) -> Option<CompressionConfig> {
        let compression = field_meta.get(COMPRESSION_META_KEY)?;
        let compression_scheme = compression.parse::<CompressionScheme>();
        match compression_scheme {
            Ok(compression_scheme) => Some(CompressionConfig::new(
                compression_scheme,
                field_meta
                    .get(COMPRESSION_LEVEL_META_KEY)
                    .and_then(|level| level.parse().ok()),
            )),
            Err(_) => None,
        }
    }

    fn default_binary_encoder(
        arrays: &[ArrayRef],
        data_type: &DataType,
        field_meta: Option<&HashMap<String, String>>,
        data_size: u64,
        version: LanceFileVersion,
    ) -> Result<Box<dyn ArrayEncoder>> {
        let bin_indices_encoder =
            Self::choose_array_encoder(arrays, &DataType::UInt64, data_size, false, version, None)?;

        let compression = field_meta.and_then(Self::get_field_compression);

        let bin_encoder = Box::new(BinaryEncoder::new(bin_indices_encoder, compression));
        if compression.is_none() && Self::can_use_fsst(data_type, data_size, version) {
            Ok(Box::new(FsstArrayEncoder::new(bin_encoder)))
        } else {
            Ok(bin_encoder)
        }
    }

    fn choose_array_encoder(
        arrays: &[ArrayRef],
        data_type: &DataType,
        data_size: u64,
        use_dict_encoding: bool,
        version: LanceFileVersion,
        field_meta: Option<&HashMap<String, String>>,
    ) -> Result<Box<dyn ArrayEncoder>> {
        match data_type {
            DataType::FixedSizeList(inner, dimension) => {
                Ok(Box::new(BasicEncoder::new(Box::new(FslEncoder::new(
                    Self::choose_array_encoder(
                        arrays,
                        inner.data_type(),
                        data_size,
                        use_dict_encoding,
                        version,
                        None,
                    )?,
                    *dimension as u32,
                )))))
            }
            DataType::Dictionary(key_type, value_type) => {
                let key_encoder =
                    Self::choose_array_encoder(arrays, key_type, data_size, false, version, None)?;
                let value_encoder = Self::choose_array_encoder(
                    arrays, value_type, data_size, false, version, None,
                )?;

                Ok(Box::new(AlreadyDictionaryEncoder::new(
                    key_encoder,
                    value_encoder,
                )))
            }
            DataType::Utf8 | DataType::LargeUtf8 | DataType::Binary | DataType::LargeBinary => {
                if use_dict_encoding {
                    let dict_indices_encoder = Self::choose_array_encoder(
                        // We need to pass arrays to this method to figure out what kind of compression to
                        // use but we haven't actually calculated the indices yet.  For now, we just assume
                        // worst case and use the full range.  In the future maybe we can pass in statistics
                        // instead of the actual data
                        &[Arc::new(UInt8Array::from_iter_values(0_u8..255_u8))],
                        &DataType::UInt8,
                        data_size,
                        false,
                        version,
                        None,
                    )?;
                    let dict_items_encoder = Self::choose_array_encoder(
                        arrays,
                        &DataType::Utf8,
                        data_size,
                        false,
                        version,
                        None,
                    )?;

                    Ok(Box::new(DictionaryEncoder::new(
                        dict_indices_encoder,
                        dict_items_encoder,
                    )))
                }
                // The parent datatype should be binary or utf8 to use the fixed size encoding
                // The variable 'data_type' is passed through recursion so comparing with it would be incorrect
                else if BINARY_DATATYPES.contains(arrays[0].data_type()) {
                    if let Some(byte_width) = check_fixed_size_encoding(arrays, version) {
                        // use FixedSizeBinaryEncoder
                        let bytes_encoder = Self::choose_array_encoder(
                            arrays,
                            &DataType::UInt8,
                            data_size,
                            false,
                            version,
                            None,
                        )?;

                        Ok(Box::new(BasicEncoder::new(Box::new(
                            FixedSizeBinaryEncoder::new(bytes_encoder, byte_width as usize),
                        ))))
                    } else {
                        Self::default_binary_encoder(
                            arrays, data_type, field_meta, data_size, version,
                        )
                    }
                } else {
                    Self::default_binary_encoder(arrays, data_type, field_meta, data_size, version)
                }
            }
            DataType::Struct(fields) => {
                let num_fields = fields.len();
                let mut inner_encoders = Vec::new();

                for i in 0..num_fields {
                    let inner_datatype = fields[i].data_type();
                    let inner_encoder = Self::choose_array_encoder(
                        arrays,
                        inner_datatype,
                        data_size,
                        use_dict_encoding,
                        version,
                        None,
                    )?;
                    inner_encoders.push(inner_encoder);
                }

                Ok(Box::new(PackedStructEncoder::new(inner_encoders)))
            }
            DataType::UInt8 | DataType::UInt16 | DataType::UInt32 | DataType::UInt64 => {
                if version >= LanceFileVersion::V2_1 && arrays[0].data_type() == data_type {
                    let compressed_bit_width = compute_compressed_bit_width_for_non_neg(arrays);
                    Ok(Box::new(BitpackedForNonNegArrayEncoder::new(
                        compressed_bit_width as usize,
                        data_type.clone(),
                    )))
                } else {
                    Ok(Box::new(BasicEncoder::new(Box::new(
                        ValueEncoder::default(),
                    ))))
                }
            }

            // TODO: for signed integers, I intend to make it a cascaded encoding, a sparse array for the negative values and very wide(bit-width) values,
            // then a bitpacked array for the narrow(bit-width) values, I need `BitpackedForNeg` to be merged first, I am
            // thinking about putting this sparse array in the metadata so bitpacking remain using one page buffer only.
            DataType::Int8 | DataType::Int16 | DataType::Int32 | DataType::Int64 => {
                if version >= LanceFileVersion::V2_1 && arrays[0].data_type() == data_type {
                    let compressed_bit_width = compute_compressed_bit_width_for_non_neg(arrays);
                    Ok(Box::new(BitpackedForNonNegArrayEncoder::new(
                        compressed_bit_width as usize,
                        data_type.clone(),
                    )))
                } else {
                    Ok(Box::new(BasicEncoder::new(Box::new(
                        ValueEncoder::default(),
                    ))))
                }
            }
            _ => Ok(Box::new(BasicEncoder::new(Box::new(
                ValueEncoder::default(),
            )))),
        }
    }
}

fn get_dict_encoding_threshold() -> u64 {
    env::var("LANCE_DICT_ENCODING_THRESHOLD")
        .ok()
        .and_then(|val| val.parse().ok())
        .unwrap_or(100)
}

// check whether we want to use dictionary encoding or not
// by applying a threshold on cardinality
// returns true if cardinality < threshold but false if the total number of rows is less than the threshold
// The choice to use 100 is just a heuristic for now
// hyperloglog is used for cardinality estimation
// error rate = 1.04 / sqrt(2^p), where p is the precision
// and error rate is 1.04 / sqrt(2^12) = 1.56%
fn check_dict_encoding(arrays: &[ArrayRef], threshold: u64) -> bool {
    let num_total_rows = arrays.iter().map(|arr| arr.len()).sum::<usize>();
    if num_total_rows < threshold as usize {
        return false;
    }
    const PRECISION: u8 = 12;

    let mut hll: HyperLogLogPlus<String, RandomState> =
        HyperLogLogPlus::new(PRECISION, RandomState::new()).unwrap();

    for arr in arrays {
        let string_array = arrow_array::cast::as_string_array(arr);
        for value in string_array.iter().flatten() {
            hll.insert(value);
            let estimated_cardinality = hll.count() as u64;
            if estimated_cardinality >= threshold {
                return false;
            }
        }
    }

    true
}

fn check_fixed_size_encoding(arrays: &[ArrayRef], version: LanceFileVersion) -> Option<u64> {
    if version <= LanceFileVersion::V2_1 || arrays.is_empty() {
        return None;
    }

    // make sure no array has an empty string
    if !arrays.iter().all(|arr| {
        if let Some(arr) = arr.as_string_opt::<i32>() {
            arr.iter().flatten().all(|s| !s.is_empty())
        } else if let Some(arr) = arr.as_binary_opt::<i32>() {
            arr.iter().flatten().all(|s| !s.is_empty())
        } else if let Some(arr) = arr.as_string_opt::<i64>() {
            arr.iter().flatten().all(|s| !s.is_empty())
        } else if let Some(arr) = arr.as_binary_opt::<i64>() {
            arr.iter().flatten().all(|s| !s.is_empty())
        } else {
            panic!("wrong dtype");
        }
    }) {
        return None;
    }

    let lengths = arrays
        .iter()
        .flat_map(|arr| {
            if let Some(arr) = arr.as_string_opt::<i32>() {
                let offsets = arr.offsets().inner();
                offsets
                    .windows(2)
                    .map(|w| (w[1] - w[0]) as u64)
                    .collect::<Vec<_>>()
            } else if let Some(arr) = arr.as_binary_opt::<i32>() {
                let offsets = arr.offsets().inner();
                offsets
                    .windows(2)
                    .map(|w| (w[1] - w[0]) as u64)
                    .collect::<Vec<_>>()
            } else if let Some(arr) = arr.as_string_opt::<i64>() {
                let offsets = arr.offsets().inner();
                offsets
                    .windows(2)
                    .map(|w| (w[1] - w[0]) as u64)
                    .collect::<Vec<_>>()
            } else if let Some(arr) = arr.as_binary_opt::<i64>() {
                let offsets = arr.offsets().inner();
                offsets
                    .windows(2)
                    .map(|w| (w[1] - w[0]) as u64)
                    .collect::<Vec<_>>()
            } else {
                panic!("wrong dtype");
            }
        })
        .collect::<Vec<_>>();

    // find first non-zero value in lengths
    let first_non_zero = lengths.iter().position(|&x| x != 0);
    if let Some(first_non_zero) = first_non_zero {
        // make sure all lengths are equal to first_non_zero length or zero
        if !lengths
            .iter()
            .all(|&x| x == 0 || x == lengths[first_non_zero])
        {
            return None;
        }

        // set the byte width
        Some(lengths[first_non_zero])
    } else {
        None
    }
}

impl ArrayEncodingStrategy for CoreArrayEncodingStrategy {
    fn create_array_encoder(
        &self,
        arrays: &[ArrayRef],
        field: &Field,
    ) -> Result<Box<dyn ArrayEncoder>> {
        let data_size = arrays
            .iter()
            .map(|arr| arr.get_buffer_memory_size() as u64)
            .sum::<u64>();
        let data_type = arrays[0].data_type();

        let use_dict_encoding = data_type == &DataType::Utf8
            && check_dict_encoding(arrays, get_dict_encoding_threshold());

        Self::choose_array_encoder(
            arrays,
            data_type,
            data_size,
            use_dict_encoding,
            self.version,
            Some(&field.metadata),
        )
    }
}

impl CompressionStrategy for CoreArrayEncodingStrategy {
    fn create_miniblock_compressor(
        &self,
        _field: &Field,
        data: &DataBlock,
    ) -> Result<Box<dyn MiniBlockCompressor>> {
<<<<<<< HEAD
=======
        assert!(field.data_type().byte_width() > 0);
        let bit_widths = data
            .get_stat(Stat::BitWidth)
            .expect("FixedWidthDataBlock should have valid bit width statistics");
        // Temporary hack to work around https://github.com/lancedb/lance/issues/3102
        // Ideally we should still be able to bit-pack here (either to 0 or 1 bit per value)
        let has_all_zeros = bit_widths
            .as_primitive::<UInt64Type>()
            .values()
            .iter()
            .any(|v| *v == 0);

>>>>>>> 6d24d847
        if let DataBlock::FixedWidth(ref fixed_width_data) = data {
            if !has_all_zeros
                && (fixed_width_data.bits_per_value == 8
                    || fixed_width_data.bits_per_value == 16
                    || fixed_width_data.bits_per_value == 32
                    || fixed_width_data.bits_per_value == 64)
            {
                return Ok(Box::new(BitpackMiniBlockEncoder::default()));
            }
        }
        if let DataBlock::VariableWidth(ref variable_width_data) = data {
            if variable_width_data.bits_per_offset == 32 {
                let max_len = data
                    .get_stat(Stat::MaxLength)
                    .expect("VariableWidthDataBlock should have valid max length statistics");
                let max_len = max_len
                    .as_any()
                    .downcast_ref::<PrimitiveArray<UInt64Type>>()
                    .unwrap();
                if max_len.value(0) < 128 {
                    return Ok(Box::new(BinaryMiniBlockEncoder::default()));
                }
            }
        }
        Ok(Box::new(ValueEncoder::default()))
    }

    fn create_fixed_per_value(
        &self,
        field: &Field,
        _data: &DataBlock,
    ) -> Result<Box<dyn FixedPerValueCompressor>> {
        // Right now we only need block compressors for rep/def which is u16.  Will need to expand
        // this if we need block compression of other types.
        assert!(field.data_type().byte_width() > 0);
        Ok(Box::new(ValueEncoder::default()))
    }

    fn create_variable_per_value(
        &self,
        _field: &Field,
        _data: &DataBlock,
    ) -> Result<Box<dyn VariablePerValueCompressor>> {
        todo!()
    }

    fn create_block_compressor(
        &self,
        _field: &Field,
        data: &DataBlock,
    ) -> Result<(Box<dyn BlockCompressor>, pb::ArrayEncoding)> {
        match data {
            DataBlock::FixedWidth(fixed_width) => {
                let encoder = Box::new(ValueEncoder::default());
                let encoding = ProtobufUtils::flat_encoding(fixed_width.bits_per_value, 0, None);
                Ok((encoder, encoding))
            }
            _ => unreachable!(),
        }
    }
}
/// Keeps track of the current column index and makes a mapping
/// from field id to column index
#[derive(Debug, Default)]
pub struct ColumnIndexSequence {
    current_index: u32,
    mapping: Vec<(u32, u32)>,
}

impl ColumnIndexSequence {
    pub fn next_column_index(&mut self, field_id: u32) -> u32 {
        let idx = self.current_index;
        self.current_index += 1;
        self.mapping.push((field_id, idx));
        idx
    }

    pub fn skip(&mut self) {
        self.current_index += 1;
    }
}

/// Options that control the encoding process
pub struct EncodingOptions {
    /// How much data (in bytes) to cache in-memory before writing a page
    ///
    /// This cache is applied on a per-column basis
    pub cache_bytes_per_column: u64,
    /// The maximum size of a page in bytes, if a single array would create
    /// a page larger than this then it will be split into multiple pages
    pub max_page_bytes: u64,
    /// If false (the default) then arrays will be copied (deeply) before
    /// being cached.  This ensures any data kept alive by the array can
    /// be discarded safely and helps avoid writer accumulation.  However,
    /// there is an associated cost.
    pub keep_original_array: bool,
    /// The alignment that the writer is applying to buffers
    ///
    /// The encoder needs to know this so it figures the position of out-of-line
    /// buffers correctly
    pub buffer_alignment: u64,
}

/// A trait to pick which kind of field encoding to use for a field
///
/// Unlike the ArrayEncodingStrategy, the field encoding strategy is
/// chosen before any data is generated and the same field encoder is
/// used for all data in the field.
pub trait FieldEncodingStrategy: Send + Sync + std::fmt::Debug {
    /// Choose and create an appropriate field encoder for the given
    /// field.
    ///
    /// The field encoder can be chosen on the data type as well as
    /// any metadata that is attached to the field.
    ///
    /// The `encoding_strategy_root` is the encoder that should be
    /// used to encode any inner data in struct / list / etc. fields.
    ///
    /// Initially it is the same as `self` and generally should be
    /// forwarded to any inner encoding strategy.
    fn create_field_encoder(
        &self,
        encoding_strategy_root: &dyn FieldEncodingStrategy,
        field: &Field,
        column_index: &mut ColumnIndexSequence,
        options: &EncodingOptions,
    ) -> Result<Box<dyn FieldEncoder>>;
}

pub fn default_encoding_strategy(version: LanceFileVersion) -> Box<dyn FieldEncodingStrategy> {
    match version.resolve() {
        LanceFileVersion::Legacy => panic!(),
        LanceFileVersion::V2_0 => Box::new(CoreFieldEncodingStrategy::default()),
        _ => Box::new(StructuralEncodingStrategy::default()),
    }
}

/// The core field encoding strategy is a set of basic encodings that
/// are generally applicable in most scenarios.
#[derive(Debug)]
pub struct CoreFieldEncodingStrategy {
    pub array_encoding_strategy: Arc<dyn ArrayEncodingStrategy>,
    pub version: LanceFileVersion,
}

// For some reason clippy has a false negative and thinks this can be derived but
// it can't because ArrayEncodingStrategy has no default implementation
#[allow(clippy::derivable_impls)]
impl Default for CoreFieldEncodingStrategy {
    fn default() -> Self {
        Self {
            array_encoding_strategy: Arc::<CoreArrayEncodingStrategy>::default(),
            version: LanceFileVersion::default(),
        }
    }
}

impl CoreFieldEncodingStrategy {
    fn is_primitive_type(data_type: &DataType) -> bool {
        matches!(
            data_type,
            DataType::Boolean
                | DataType::Date32
                | DataType::Date64
                | DataType::Decimal128(_, _)
                | DataType::Decimal256(_, _)
                | DataType::Duration(_)
                | DataType::Float16
                | DataType::Float32
                | DataType::Float64
                | DataType::Int16
                | DataType::Int32
                | DataType::Int64
                | DataType::Int8
                | DataType::Interval(_)
                | DataType::Null
                | DataType::Time32(_)
                | DataType::Time64(_)
                | DataType::Timestamp(_, _)
                | DataType::UInt16
                | DataType::UInt32
                | DataType::UInt64
                | DataType::UInt8
                | DataType::FixedSizeBinary(_)
                | DataType::FixedSizeList(_, _)
                | DataType::Binary
                | DataType::LargeBinary
                | DataType::Utf8
                | DataType::LargeUtf8,
        )
    }
}

impl FieldEncodingStrategy for CoreFieldEncodingStrategy {
    fn create_field_encoder(
        &self,
        encoding_strategy_root: &dyn FieldEncodingStrategy,
        field: &Field,
        column_index: &mut ColumnIndexSequence,
        options: &EncodingOptions,
    ) -> Result<Box<dyn FieldEncoder>> {
        let data_type = field.data_type();
        if Self::is_primitive_type(&data_type) {
            let column_index = column_index.next_column_index(field.id as u32);
            if field.metadata.contains_key(BLOB_META_KEY) {
                let mut packed_meta = HashMap::new();
                packed_meta.insert(PACKED_STRUCT_META_KEY.to_string(), "true".to_string());
                let desc_field =
                    Field::try_from(BLOB_DESC_FIELD.clone().with_metadata(packed_meta)).unwrap();
                let desc_encoder = Box::new(PrimitiveFieldEncoder::try_new(
                    options,
                    self.array_encoding_strategy.clone(),
                    column_index,
                    desc_field,
                )?);
                Ok(Box::new(BlobFieldEncoder::new(desc_encoder)))
            } else {
                Ok(Box::new(PrimitiveFieldEncoder::try_new(
                    options,
                    self.array_encoding_strategy.clone(),
                    column_index,
                    field.clone(),
                )?))
            }
        } else {
            match data_type {
                DataType::List(_child) | DataType::LargeList(_child) => {
                    let list_idx = column_index.next_column_index(field.id as u32);
                    let inner_encoding = encoding_strategy_root.create_field_encoder(
                        encoding_strategy_root,
                        &field.children[0],
                        column_index,
                        options,
                    )?;
                    let offsets_encoder =
                        Arc::new(BasicEncoder::new(Box::new(ValueEncoder::default())));
                    Ok(Box::new(ListFieldEncoder::new(
                        inner_encoding,
                        offsets_encoder,
                        options.cache_bytes_per_column,
                        options.keep_original_array,
                        list_idx,
                    )))
                }
                DataType::Struct(_) => {
                    let field_metadata = &field.metadata;
                    if field_metadata
                        .get(PACKED_STRUCT_LEGACY_META_KEY)
                        .map(|v| v == "true")
                        .unwrap_or(field_metadata.contains_key(PACKED_STRUCT_META_KEY))
                    {
                        Ok(Box::new(PrimitiveFieldEncoder::try_new(
                            options,
                            self.array_encoding_strategy.clone(),
                            column_index.next_column_index(field.id as u32),
                            field.clone(),
                        )?))
                    } else {
                        let header_idx = column_index.next_column_index(field.id as u32);
                        let children_encoders = field
                            .children
                            .iter()
                            .map(|field| {
                                self.create_field_encoder(
                                    encoding_strategy_root,
                                    field,
                                    column_index,
                                    options,
                                )
                            })
                            .collect::<Result<Vec<_>>>()?;
                        Ok(Box::new(StructFieldEncoder::new(
                            children_encoders,
                            header_idx,
                        )))
                    }
                }
                DataType::Dictionary(_, value_type) => {
                    // A dictionary of primitive is, itself, primitive
                    if Self::is_primitive_type(&value_type) {
                        Ok(Box::new(PrimitiveFieldEncoder::try_new(
                            options,
                            self.array_encoding_strategy.clone(),
                            column_index.next_column_index(field.id as u32),
                            field.clone(),
                        )?))
                    } else {
                        // A dictionary of logical is, itself, logical and we don't support that today
                        // It could be possible (e.g. store indices in one column and values in remaining columns)
                        // but would be a significant amount of work
                        //
                        // An easier fallback implementation would be to decode-on-write and encode-on-read
                        Err(Error::NotSupported { source: format!("cannot encode a dictionary column whose value type is a logical type ({})", value_type).into(), location: location!() })
                    }
                }
                _ => todo!("Implement encoding for field {}", field),
            }
        }
    }
}

/// An encoding strategy used for 2.1+ files
#[derive(Debug)]
pub struct StructuralEncodingStrategy {
    pub compression_strategy: Arc<dyn CompressionStrategy>,
    pub version: LanceFileVersion,
}

// For some reason, clippy thinks we can add Default to the above derive but
// rustc doesn't agree (no default for Arc<dyn Trait>)
#[allow(clippy::derivable_impls)]
impl Default for StructuralEncodingStrategy {
    fn default() -> Self {
        Self {
            compression_strategy: Arc::<CoreArrayEncodingStrategy>::default(),
            version: LanceFileVersion::default(),
        }
    }
}

impl StructuralEncodingStrategy {
    fn is_primitive_type(data_type: &DataType) -> bool {
        matches!(
            data_type,
            DataType::Boolean
                | DataType::Date32
                | DataType::Date64
                | DataType::Decimal128(_, _)
                | DataType::Decimal256(_, _)
                | DataType::Duration(_)
                | DataType::Float16
                | DataType::Float32
                | DataType::Float64
                | DataType::Int16
                | DataType::Int32
                | DataType::Int64
                | DataType::Int8
                | DataType::Interval(_)
                | DataType::Null
                | DataType::Time32(_)
                | DataType::Time64(_)
                | DataType::Timestamp(_, _)
                | DataType::UInt16
                | DataType::UInt32
                | DataType::UInt64
                | DataType::UInt8
                | DataType::FixedSizeBinary(_)
                | DataType::FixedSizeList(_, _)
                | DataType::Binary
                | DataType::LargeBinary
                | DataType::Utf8
                | DataType::LargeUtf8,
        )
    }
}

impl FieldEncodingStrategy for StructuralEncodingStrategy {
    fn create_field_encoder(
        &self,
        _encoding_strategy_root: &dyn FieldEncodingStrategy,
        field: &Field,
        column_index: &mut ColumnIndexSequence,
        options: &EncodingOptions,
    ) -> Result<Box<dyn FieldEncoder>> {
        let data_type = field.data_type();
        if Self::is_primitive_type(&data_type) {
            Ok(Box::new(PrimitiveStructuralEncoder::try_new(
                options,
                self.compression_strategy.clone(),
                column_index.next_column_index(field.id as u32),
                field.clone(),
            )?))
        } else {
            match data_type {
                DataType::List(_child) | DataType::LargeList(_child) => {
                    todo!()
                }
                DataType::Struct(_) => {
                    let field_metadata = &field.metadata;
                    if field_metadata
                        .get("packed")
                        .map(|v| v == "true")
                        .unwrap_or(false)
                    {
                        Ok(Box::new(PrimitiveStructuralEncoder::try_new(
                            options,
                            self.compression_strategy.clone(),
                            column_index.next_column_index(field.id as u32),
                            field.clone(),
                        )?))
                    } else {
                        let children_encoders = field
                            .children
                            .iter()
                            .map(|field| {
                                self.create_field_encoder(
                                    _encoding_strategy_root,
                                    field,
                                    column_index,
                                    options,
                                )
                            })
                            .collect::<Result<Vec<_>>>()?;
                        Ok(Box::new(StructStructuralEncoder::new(children_encoders)))
                    }
                }
                DataType::Dictionary(_, value_type) => {
                    // A dictionary of primitive is, itself, primitive
                    if Self::is_primitive_type(&value_type) {
                        Ok(Box::new(PrimitiveStructuralEncoder::try_new(
                            options,
                            self.compression_strategy.clone(),
                            column_index.next_column_index(field.id as u32),
                            field.clone(),
                        )?))
                    } else {
                        // A dictionary of logical is, itself, logical and we don't support that today
                        // It could be possible (e.g. store indices in one column and values in remaining columns)
                        // but would be a significant amount of work
                        //
                        // An easier fallback implementation would be to decode-on-write and encode-on-read
                        Err(Error::NotSupported { source: format!("cannot encode a dictionary column whose value type is a logical type ({})", value_type).into(), location: location!() })
                    }
                }
                _ => todo!("Implement encoding for field {}", field),
            }
        }
    }
}

/// A batch encoder that encodes RecordBatch objects by delegating
/// to field encoders for each top-level field in the batch.
pub struct BatchEncoder {
    pub field_encoders: Vec<Box<dyn FieldEncoder>>,
    pub field_id_to_column_index: Vec<(u32, u32)>,
}

impl BatchEncoder {
    pub fn try_new(
        schema: &Schema,
        strategy: &dyn FieldEncodingStrategy,
        options: &EncodingOptions,
    ) -> Result<Self> {
        let mut col_idx = 0;
        let mut col_idx_sequence = ColumnIndexSequence::default();
        let field_encoders = schema
            .fields
            .iter()
            .map(|field| {
                let encoder = strategy.create_field_encoder(
                    strategy,
                    field,
                    &mut col_idx_sequence,
                    options,
                )?;
                col_idx += encoder.as_ref().num_columns();
                Ok(encoder)
            })
            .collect::<Result<Vec<_>>>()?;
        Ok(Self {
            field_encoders,
            field_id_to_column_index: col_idx_sequence.mapping,
        })
    }

    pub fn num_columns(&self) -> u32 {
        self.field_encoders
            .iter()
            .map(|field_encoder| field_encoder.num_columns())
            .sum::<u32>()
    }
}

/// An encoded batch of data and a page table describing it
///
/// This is returned by [`crate::encoder::encode_batch`]
#[derive(Debug)]
pub struct EncodedBatch {
    pub data: Bytes,
    pub page_table: Vec<Arc<ColumnInfo>>,
    pub schema: Arc<Schema>,
    pub top_level_columns: Vec<u32>,
    pub num_rows: u64,
}

fn write_page_to_data_buffer(page: EncodedPage, data_buffer: &mut BytesMut) -> PageInfo {
    let buffers = page.data;
    let mut buffer_offsets_and_sizes = Vec::with_capacity(buffers.len());
    for buffer in buffers {
        let buffer_offset = data_buffer.len() as u64;
        data_buffer.extend_from_slice(&buffer);
        let size = data_buffer.len() as u64 - buffer_offset;
        buffer_offsets_and_sizes.push((buffer_offset, size));
    }

    PageInfo {
        buffer_offsets_and_sizes: Arc::from(buffer_offsets_and_sizes),
        encoding: page.description,
        num_rows: page.num_rows,
        priority: page.row_number,
    }
}

/// Helper method to encode a batch of data into memory
///
/// This is primarily for testing and benchmarking but could be useful in other
/// niche situations like IPC.
pub async fn encode_batch(
    batch: &RecordBatch,
    schema: Arc<Schema>,
    encoding_strategy: &dyn FieldEncodingStrategy,
    options: &EncodingOptions,
) -> Result<EncodedBatch> {
    if !is_pwr_two(options.buffer_alignment) || options.buffer_alignment < 8 {
        return Err(Error::InvalidInput {
            source: "buffer_alignment must be a power of two and at least 8".into(),
            location: location!(),
        });
    }

    let mut data_buffer = BytesMut::new();
    let lance_schema = Schema::try_from(batch.schema().as_ref())?;
    let options = EncodingOptions {
        keep_original_array: true,
        ..*options
    };
    let batch_encoder = BatchEncoder::try_new(&lance_schema, encoding_strategy, &options)?;
    let mut page_table = Vec::new();
    let mut col_idx_offset = 0;
    for (arr, mut encoder) in batch.columns().iter().zip(batch_encoder.field_encoders) {
        let mut external_buffers =
            OutOfLineBuffers::new(data_buffer.len() as u64, options.buffer_alignment);
        let repdef = RepDefBuilder::default();
        let encoder = encoder.as_mut();
        let mut tasks = encoder.maybe_encode(arr.clone(), &mut external_buffers, repdef, 0)?;
        tasks.extend(encoder.flush(&mut external_buffers)?);
        for buffer in external_buffers.take_buffers() {
            data_buffer.extend_from_slice(&buffer);
        }
        let mut pages = HashMap::<u32, Vec<PageInfo>>::new();
        for task in tasks {
            let encoded_page = task.await?;
            // Write external buffers first
            pages
                .entry(encoded_page.column_idx)
                .or_default()
                .push(write_page_to_data_buffer(encoded_page, &mut data_buffer));
        }
        let mut external_buffers =
            OutOfLineBuffers::new(data_buffer.len() as u64, options.buffer_alignment);
        let encoded_columns = encoder.finish(&mut external_buffers).await?;
        for buffer in external_buffers.take_buffers() {
            data_buffer.extend_from_slice(&buffer);
        }
        let num_columns = encoded_columns.len();
        for (col_idx, encoded_column) in encoded_columns.into_iter().enumerate() {
            let col_idx = col_idx + col_idx_offset;
            let mut col_buffer_offsets_and_sizes = Vec::new();
            for buffer in encoded_column.column_buffers {
                let buffer_offset = data_buffer.len() as u64;
                data_buffer.extend_from_slice(&buffer);
                let size = data_buffer.len() as u64 - buffer_offset;
                col_buffer_offsets_and_sizes.push((buffer_offset, size));
            }
            for page in encoded_column.final_pages {
                pages
                    .entry(page.column_idx)
                    .or_default()
                    .push(write_page_to_data_buffer(page, &mut data_buffer));
            }
            let col_pages = std::mem::take(pages.entry(col_idx as u32).or_default());
            page_table.push(Arc::new(ColumnInfo {
                index: col_idx as u32,
                buffer_offsets_and_sizes: Arc::from(
                    col_buffer_offsets_and_sizes.into_boxed_slice(),
                ),
                page_infos: Arc::from(col_pages.into_boxed_slice()),
                encoding: encoded_column.encoding,
            }))
        }
        col_idx_offset += num_columns;
    }
    let top_level_columns = batch_encoder
        .field_id_to_column_index
        .iter()
        .map(|(_, idx)| *idx)
        .collect();
    Ok(EncodedBatch {
        data: data_buffer.freeze(),
        top_level_columns,
        page_table,
        schema,
        num_rows: batch.num_rows() as u64,
    })
}

/*
#[cfg(test)]
pub mod tests {
    use crate::version::LanceFileVersion;
    use arrow_array::{ArrayRef, StringArray};
    use arrow_schema::Field;
    use lance_core::datatypes::{COMPRESSION_LEVEL_META_KEY, COMPRESSION_META_KEY};
    use std::collections::HashMap;
    use std::sync::Arc;

    use super::check_fixed_size_encoding;
    use super::{check_dict_encoding, ArrayEncodingStrategy, CoreArrayEncodingStrategy};

    fn is_dict_encoding_applicable(arr: Vec<Option<&str>>, threshold: u64) -> bool {
        let arr = StringArray::from(arr);
        let arr = Arc::new(arr) as ArrayRef;
        check_dict_encoding(&[arr], threshold)
    }

    #[test]
    fn test_dict_encoding_should_be_applied_if_cardinality_less_than_threshold() {
        assert!(is_dict_encoding_applicable(
            vec![Some("a"), Some("b"), Some("a"), Some("b")],
            3,
        ));
    }

    #[test]
    fn test_dict_encoding_should_not_be_applied_if_cardinality_larger_than_threshold() {
        assert!(!is_dict_encoding_applicable(
            vec![Some("a"), Some("b"), Some("c"), Some("d")],
            3,
        ));
    }

    #[test]
    fn test_dict_encoding_should_not_be_applied_if_cardinality_equal_to_threshold() {
        assert!(!is_dict_encoding_applicable(
            vec![Some("a"), Some("b"), Some("c"), Some("a")],
            3,
        ));
    }

    #[test]
    fn test_dict_encoding_should_not_be_applied_for_empty_arrays() {
        assert!(!is_dict_encoding_applicable(vec![], 3));
    }

    #[test]
    fn test_dict_encoding_should_not_be_applied_for_smaller_than_threshold_arrays() {
        assert!(!is_dict_encoding_applicable(vec![Some("a"), Some("a")], 3));
    }

    fn is_fixed_size_encoding_applicable(
        arrays: Vec<Vec<Option<&str>>>,
        version: LanceFileVersion,
    ) -> bool {
        let mut final_arrays = Vec::new();
        for arr in arrays {
            let arr = StringArray::from(arr);
            let arr = Arc::new(arr) as ArrayRef;
            final_arrays.push(arr);
        }

        check_fixed_size_encoding(&final_arrays.clone(), version).is_some()
    }

    /*
    #[test]
    fn test_fixed_size_binary_encoding_applicable() {
        assert!(!is_fixed_size_encoding_applicable(
            vec![vec![]],
            LanceFileVersion::V2_1
        ));

        assert!(is_fixed_size_encoding_applicable(
            vec![vec![Some("a"), Some("b")]],
            LanceFileVersion::V2_1
        ));

        assert!(!is_fixed_size_encoding_applicable(
            vec![vec![Some("abc"), Some("de")]],
            LanceFileVersion::V2_1
        ));

        assert!(is_fixed_size_encoding_applicable(
            vec![vec![Some("pqr"), None]],
            LanceFileVersion::V2_1
        ));

        assert!(!is_fixed_size_encoding_applicable(
            vec![vec![Some("pqr"), Some("")]],
            LanceFileVersion::V2_1
        ));

        assert!(!is_fixed_size_encoding_applicable(
            vec![vec![Some(""), Some("")]],
            LanceFileVersion::V2_1
        ));
    }
    */

    /*
    #[test]
    fn test_fixed_size_binary_encoding_applicable_multiple_arrays() {
        assert!(is_fixed_size_encoding_applicable(
            vec![vec![Some("a"), Some("b")], vec![Some("c"), Some("d")]],
            LanceFileVersion::V2_1
        ));

        assert!(!is_fixed_size_encoding_applicable(
            vec![vec![Some("ab"), Some("bc")], vec![Some("c"), Some("d")]],
            LanceFileVersion::V2_1
        ));

        assert!(!is_fixed_size_encoding_applicable(
            vec![vec![Some("ab"), None], vec![None, Some("d")]],
            LanceFileVersion::V2_1
        ));

        assert!(is_fixed_size_encoding_applicable(
            vec![vec![Some("a"), None], vec![None, Some("d")]],
            LanceFileVersion::V2_1
        ));

        assert!(!is_fixed_size_encoding_applicable(
            vec![vec![Some(""), None], vec![None, Some("")]],
            LanceFileVersion::V2_1
        ));

        assert!(!is_fixed_size_encoding_applicable(
            vec![vec![None, None], vec![None, None]],
            LanceFileVersion::V2_1
        ));
    }
    */

    fn verify_array_encoder(
        array: ArrayRef,
        field_meta: Option<HashMap<String, String>>,
        version: LanceFileVersion,
        expected_encoder: &str,
    ) {
        let encoding_strategy = CoreArrayEncodingStrategy { version };
        let mut field = Field::new("test_field", array.data_type().clone(), true);
        if let Some(field_meta) = field_meta {
            field.set_metadata(field_meta);
        }
        let lance_field = lance_core::datatypes::Field::try_from(field).unwrap();
        let encoder_result = encoding_strategy.create_array_encoder(&[array], &lance_field);
        assert!(encoder_result.is_ok());
        let encoder = encoder_result.unwrap();
        assert_eq!(format!("{:?}", encoder).as_str(), expected_encoder);
    }

    #[test]
    fn test_choose_encoder_for_zstd_compressed_string_field() {
        verify_array_encoder(Arc::new(StringArray::from(vec!["a", "bb", "ccc"])),
                             Some(HashMap::from([(COMPRESSION_META_KEY.to_string(), "zstd".to_string())])),
                             LanceFileVersion::V2_1,
                             "BinaryEncoder { indices_encoder: BasicEncoder { values_encoder: ValueEncoder }, compression_config: Some(CompressionConfig { scheme: Zstd, level: None }), buffer_compressor: Some(ZstdBufferCompressor { compression_level: 0 }) }");
    }

    #[test]
    fn test_choose_encoder_for_zstd_compression_level() {
        verify_array_encoder(Arc::new(StringArray::from(vec!["a", "bb", "ccc"])),
                             Some(HashMap::from([
                                 (COMPRESSION_META_KEY.to_string(), "zstd".to_string()),
                                 (COMPRESSION_LEVEL_META_KEY.to_string(), "22".to_string())
                             ])),
                             LanceFileVersion::V2_1,
                             "BinaryEncoder { indices_encoder: BasicEncoder { values_encoder: ValueEncoder }, compression_config: Some(CompressionConfig { scheme: Zstd, level: Some(22) }), buffer_compressor: Some(ZstdBufferCompressor { compression_level: 22 }) }");
    }
}
*/<|MERGE_RESOLUTION|>--- conflicted
+++ resolved
@@ -4,10 +4,7 @@
 
 use arrow::array::AsArray;
 use arrow::datatypes::UInt64Type;
-<<<<<<< HEAD
 use arrow_array::PrimitiveArray;
-=======
->>>>>>> 6d24d847
 use arrow_array::{Array, ArrayRef, RecordBatch, UInt8Array};
 use arrow_schema::DataType;
 use bytes::{Bytes, BytesMut};
@@ -789,9 +786,6 @@
         _field: &Field,
         data: &DataBlock,
     ) -> Result<Box<dyn MiniBlockCompressor>> {
-<<<<<<< HEAD
-=======
-        assert!(field.data_type().byte_width() > 0);
         let bit_widths = data
             .get_stat(Stat::BitWidth)
             .expect("FixedWidthDataBlock should have valid bit width statistics");
@@ -803,7 +797,6 @@
             .iter()
             .any(|v| *v == 0);
 
->>>>>>> 6d24d847
         if let DataBlock::FixedWidth(ref fixed_width_data) = data {
             if !has_all_zeros
                 && (fixed_width_data.bits_per_value == 8
